--- conflicted
+++ resolved
@@ -5214,7 +5214,6 @@
       mixme: 0.5.4
     dev: true
 
-<<<<<<< HEAD
   /streamx/2.13.0:
     resolution: {integrity: sha512-9jD4uoX0juNSIcv4PazT+97FpM4Mww3cp7PM23HRTLANhgb7K7n1mB45guH/kT5F4enl04kApOM3EeoUXSPfvw==}
     dependencies:
@@ -5222,12 +5221,6 @@
       queue-tick: 1.0.1
     dev: true
 
-  /string-hash/1.1.3:
-    resolution: {integrity: sha512-kJUvRUFK49aub+a7T1nNE66EJbZBMnBgoC1UbCZ5n6bsZKBRga4KgBRTMn/pFkeCZSYtNeSyMxPDM0AXWELk2A==}
-    dev: true
-
-=======
->>>>>>> 82402677
   /string-width/4.2.3:
     resolution: {integrity: sha512-wKyQRQpjJ0sIp62ErSZdGsjMJWsap5oRNihHhu6G7JVO/9jIB6UyevL+tXuOqrng8j/cxKTWyWUwvSTriiZz/g==}
     engines: {node: '>=8'}
@@ -5370,48 +5363,8 @@
       - ts-node
     dev: true
 
-<<<<<<< HEAD
-  /tailwindcss/3.2.4_v776zzvn44o7tpgzieipaairwm:
-    resolution: {integrity: sha512-AhwtHCKMtR71JgeYDaswmZXhPcW9iuI9Sp2LvZPo9upDZ7231ZJ7eA9RaURbhpXGVlrjX4cFNlB4ieTetEb7hQ==}
-    engines: {node: '>=12.13.0'}
-    hasBin: true
-    peerDependencies:
-      postcss: ^8.0.9
-    dependencies:
-      arg: 5.0.2
-      chokidar: 3.5.3
-      color-name: 1.1.4
-      detective: 5.2.1
-      didyoumean: 1.2.2
-      dlv: 1.1.3
-      fast-glob: 3.2.12
-      glob-parent: 6.0.2
-      is-glob: 4.0.3
-      lilconfig: 2.0.6
-      micromatch: 4.0.5
-      normalize-path: 3.0.0
-      object-hash: 3.0.0
-      picocolors: 1.0.0
-      postcss: 8.4.19
-      postcss-import: 14.1.0_postcss@8.4.19
-      postcss-js: 4.0.0_postcss@8.4.19
-      postcss-load-config: 3.1.4_v776zzvn44o7tpgzieipaairwm
-      postcss-nested: 6.0.0_postcss@8.4.19
-      postcss-selector-parser: 6.0.10
-      postcss-value-parser: 4.2.0
-      quick-lru: 5.1.1
-      resolve: 1.22.1
-    transitivePeerDependencies:
-      - ts-node
-    dev: true
-
   /tar-stream/3.0.0:
     resolution: {integrity: sha512-O6OfUKBbQOqAhh6owTWmA730J/yZCYcpmZ1DBj2YX51ZQrt7d7NgzrR+CnO9wP6nt/viWZW2XeXLavX3/ZEbEg==}
-=======
-  /tar-stream/2.2.0:
-    resolution: {integrity: sha512-ujeqbceABgwMZxEJnk2HDY2DlnUZ+9oEcb1KzTVfYHio0UE6dG71n60d8D2I4qNvleWrrXpmjpt7vZeF1LnMZQ==}
-    engines: {node: '>=6'}
->>>>>>> 82402677
     dependencies:
       b4a: 1.6.1
       bl: 6.0.0
