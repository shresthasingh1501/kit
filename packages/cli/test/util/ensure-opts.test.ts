import test from 'ava';
import { Opts } from '../../src/commands';
import ensureOpts, {
  defaultLoggerOptions,
  ERROR_MESSAGE_LOG_LEVEL,
  ERROR_MESSAGE_LOG_COMPONENT,
} from '../../src/util/ensure-opts';

delete process.env.OPENFN_ADAPTORS_REPO;

test('preserve the command name', (t) => {
  const initialOpts = {
    command: 'compile',
  } as Opts;

  const opts = ensureOpts('a', initialOpts);

  t.assert(opts.command === 'compile');
});

test('set job, state and output from a base path', (t) => {
  const initialOpts = {} as Opts;

  const opts = ensureOpts('a', initialOpts);

  t.assert(opts.jobPath === 'a/job.js');
  t.assert(opts.statePath === 'a/state.json');
  t.assert(opts.outputPath === 'a/output.json');
});

test("default base path to '.'", (t) => {
  const initialOpts = {} as Opts;

  const opts = ensureOpts(undefined, initialOpts);

  t.assert(opts.jobPath === './job.js');
  t.assert(opts.statePath === './state.json');
  t.assert(opts.outputPath === './output.json');
});

test('should set state and output from a base path with an extension', (t) => {
  const initialOpts = {} as Opts;

  const opts = ensureOpts('a/x.js', initialOpts);
  t.assert(opts.jobPath === 'a/x.js');
  t.assert(opts.statePath === 'a/state.json');
  t.assert(opts.outputPath === 'a/output.json');
});

test('should not set outputPath if stdout is requested', (t) => {
  const initialOpts = {
    outputStdout: true,
  } as Opts;

  const opts = ensureOpts('a/x.js', initialOpts);
  t.assert(opts.jobPath === 'a/x.js');
  t.assert(opts.statePath === 'a/state.json');
  t.falsy(opts.outputPath);
});

test("should use the user's state path", (t) => {
  const statePath = '/tmp/my-state.json';
  const initialOpts = {
    statePath,
  } as Opts;

  const opts = ensureOpts('a', initialOpts);
  t.assert(opts.jobPath === 'a/job.js');
  t.assert(opts.statePath === statePath);
  t.assert(opts.outputPath === 'a/output.json');
});

test("should use the user's output path", (t) => {
  const outputPath = '/tmp/my-state.json';
  const initialOpts = {
    outputPath,
  } as Opts;

  const opts = ensureOpts('a', initialOpts);
  t.assert(opts.jobPath === 'a/job.js');
  t.assert(opts.outputPath === outputPath);
  t.assert(opts.statePath === 'a/state.json');
});

test('should not append @openfn to adaptors if already prefixed', (t) => {
  const initialOpts = {
    adaptors: ['@openfn/language-common=a/b/c'],
  } as Opts;
  const opts = ensureOpts('a', initialOpts);
  t.assert(opts.adaptors[0] === '@openfn/language-common=a/b/c');
});

test('should create an empty adaptors object', (t) => {
  const initialOpts = {} as Opts;

  const opts = ensureOpts('a', initialOpts);

  t.truthy(opts.adaptors);
  t.falsy(opts.adaptors.length);
});

test('should create an empty adaptors object if undefined', (t) => {
  const initialOpts = {
    adaptors: undefined,
  } as Opts;

  const opts = ensureOpts('a', initialOpts);

  t.truthy(opts.adaptors);
  t.falsy(opts.adaptors.length);
});

test('preserve outputStdout', (t) => {
  const initialOpts = {
    outputStdout: true,
  } as Opts;

  const opts = ensureOpts('a', initialOpts);

  t.truthy(opts.outputStdout);
});

test('preserve strictOutput false', (t) => {
  const initialOpts = {
    strictOutput: false,
  } as Opts;

  const opts = ensureOpts('a', initialOpts);

  t.false(opts.strictOutput);
});

test('preserve strictOutput true', (t) => {
  const initialOpts = {
    strictOutput: true,
  } as Opts;

  const opts = ensureOpts('a', initialOpts);

  t.true(opts.strictOutput);
});

test('strictOutput true by default', (t) => {
  const initialOpts = {} as Opts;

  const opts = ensureOpts('a', initialOpts);

  t.true(opts.strictOutput);
});

test('preserve force', (t) => {
  const initialOpts = {
    force: true,
  } as Opts;

  const opts = ensureOpts('a', initialOpts);

  t.truthy(opts.force);
});

test('preserve timeout', (t) => {
  const initialOpts = {
    timeout: 999,
  } as Opts;

  const opts = ensureOpts('a', initialOpts);

  t.is(opts.timeout, 999);
});

test('preserve noCompile', (t) => {
  const initialOpts = {
    noCompile: true,
  } as Opts;

  const opts = ensureOpts('a', initialOpts);

  t.truthy(opts.noCompile);
});

test('preserve expand', (t) => {
  const initialOpts = {
    expand: false,
  } as Opts;

  const opts = ensureOpts('a', initialOpts);

  t.false(opts.expand);
});

test('preserve specifier', (t) => {
  const initialOpts = {
    specifier: '@openfn/language-common@1.0.0',
  } as Opts;

  const opts = ensureOpts('a', initialOpts);

  t.is(opts.specifier, '@openfn/language-common@1.0.0');
});

test('default expand', (t) => {
  const initialOpts = {} as Opts;

  const opts = ensureOpts('a', initialOpts);

  t.true(opts.expand);
});

test('default expand if undefined', (t) => {
  // @ts-ignore
  const initialOpts = {
    expand: undefined,
  } as Opts;

  const opts = ensureOpts('a', initialOpts);

  t.true(opts.expand);
});

test('default expand if null', (t) => {
  // @ts-ignore
  const initialOpts = {
    expand: null,
  } as Opts;

  const opts = ensureOpts('a', initialOpts);

  t.true(opts.expand);
});

test('preserve stateStdin', (t) => {
  const initialOpts = {
    stateStdin: '{}',
  } as Opts;

  const opts = ensureOpts('a', initialOpts);

  t.assert(opts.stateStdin === '{}');
});

test('preserve immutable', (t) => {
  const initialOpts = {
    immutable: true,
  } as Opts;

  const opts = ensureOpts('a', initialOpts);

  t.assert(opts.immutable);
});

test('default immutable to false', (t) => {
  const initialOpts = {} as Opts;

  const opts = ensureOpts('a', initialOpts);

  t.assert(opts.immutable === false);
});

test('perserve the autoinstall flag', (t) => {
  const initialOpts = {
    autoinstall: true,
  } as Opts;

  const opts = ensureOpts('a', initialOpts);

  t.truthy(opts.autoinstall);
});

// TODO does this make sense?
// This is the question of: should we have an ensure-opt for each command
test('update the default output with compile only', (t) => {
  const initialOpts = {
    command: 'compile',
    compileOnly: true,
  } as Opts;

  const opts = ensureOpts('a', initialOpts);

  t.assert(opts.outputPath === 'a/output.js');
});

<<<<<<< HEAD
test('monorepoPath: unset by default', (t) => {
  const initialOpts = {} as Opts;

  const opts = ensureOpts('a', initialOpts);
  t.falsy(opts.useAdaptorsMonorepo);
});

test('monorepoPath: unset even if env var is set default', (t) => {
  process.env.OPENFN_ADAPTORS_REPO = 'a/b/c';
  const initialOpts = {} as Opts;

  const opts = ensureOpts('a', initialOpts);
  t.falsy(opts.useAdaptorsMonorepo);
});

test('monorepoPath: unset if useAdaptorsMonorepo is false', (t) => {
  process.env.OPENFN_ADAPTORS_REPO = 'a/b/c';
  const initialOpts = {
    useAdaptorsMonorepo: false,
  } as Opts;

  const opts = ensureOpts('a', initialOpts);
  t.falsy(opts.useAdaptorsMonorepo);
});

test('monorepoPath: load from OPENFN_ADAPTORS_REPO', (t) => {
  process.env.OPENFN_ADAPTORS_REPO = 'a/b/c';
  const initialOpts = {
    useAdaptorsMonorepo: true,
  } as Opts;

  const opts = ensureOpts('a', initialOpts);
  t.is(opts.monorepoPath, 'a/b/c');
  delete process.env.OPENFN_ADAPTORS_REPO;
=======
test('perserve the skipAdaptorValidation flag', (t) => {
  const initialOpts = {
    skipAdaptorValidation: true,
  } as Opts;

  const opts = ensureOpts('a', initialOpts);

  t.truthy(opts.skipAdaptorValidation);
>>>>>>> bc6ef44f
});

test('log: add default options', (t) => {
  const initialOpts = {} as Opts;

  const opts = ensureOpts('', initialOpts);

  t.deepEqual(opts.log, defaultLoggerOptions);
});

test('log: override default options', (t) => {
  const initialOpts = {
    log: ['debug'],
  } as Opts;

  const opts = ensureOpts('', initialOpts);

  t.is(opts.log.default, 'debug');
});

test('log: set a specific option', (t) => {
  const initialOpts = {
    log: ['compiler=debug'],
  } as Opts;

  const opts = ensureOpts('', initialOpts);

  t.is(opts.log.compiler, 'debug');
});

test('log: throw if an unknown log level is passed', (t) => {
  const initialOpts = {
    log: ['foo'],
  } as Opts;

  const error = t.throws(() => ensureOpts('', initialOpts));
  t.is(error?.message, ERROR_MESSAGE_LOG_LEVEL);
});

test('log: throw if an unknown log level is passed to a component', (t) => {
  const initialOpts = {
    log: ['cli=foo'],
  } as Opts;

  const error = t.throws(() => ensureOpts('', initialOpts));
  t.is(error?.message, ERROR_MESSAGE_LOG_LEVEL);
});

test('log: throw if an unknown log component is passed', (t) => {
  const initialOpts = {
    log: ['foo=debug'],
  } as Opts;

  const error = t.throws(() => ensureOpts('', initialOpts));
  t.is(error?.message, ERROR_MESSAGE_LOG_COMPONENT);
});

test('log: accept short component names', (t) => {
  const initialOpts = {
    log: ['cmp=debug', 'r/t=debug'],
  } as Opts;

  const opts = ensureOpts('', initialOpts);

  t.is(opts.log.compiler, 'debug');
  t.is(opts.log.runtime, 'debug');
});

test('log: arguments are case insensitive', (t) => {
  const initialOpts = {
    log: ['ClI=InFo'],
  } as Opts;

  const opts = ensureOpts('', initialOpts);

  t.is(opts.log.cli, 'info');
});

test('log: set default and a specific option', (t) => {
  const initialOpts = {
    log: ['none', 'compiler=debug'],
  } as Opts;

  const opts = ensureOpts('', initialOpts);

  t.is(opts.log.default, 'none');
  t.is(opts.log.compiler, 'debug');
});

test('log: default to info for test', (t) => {
  const initialOpts = {
    command: 'test',
  } as Opts;

  const opts = ensureOpts('', initialOpts);

  t.is(opts.log.default, 'info');
});

test('log: default to info for version', (t) => {
  const initialOpts = {
    command: 'version',
  } as Opts;

  const opts = ensureOpts('', initialOpts);

  t.is(opts.log.default, 'info');
});

test('log: always info for version', (t) => {
  const initialOpts = {
    command: 'version',
    log: ['debug'],
  } as Opts;

  const opts = ensureOpts('', initialOpts);

  t.is(opts.log.default, 'info');
});

test.serial('preserve repoDir', (t) => {
  const initialOpts = {
    repoDir: 'a/b/c',
  } as Opts;

  const opts = ensureOpts('a', initialOpts);

  t.assert(opts.repoDir === 'a/b/c');
});

test.serial('use an env var for repoDir', (t) => {
  process.env.OPENFN_REPO_DIR = 'JAM';

  const initialOpts = {} as Opts;

  const opts = ensureOpts('a', initialOpts);

  t.truthy(opts.repoDir === 'JAM');
  delete process.env.OPENFN_REPO_DIR;
});

test.serial('use prefer an explicit value for repoDirto an env var', (t) => {
  process.env.OPENFN_REPO_DIR = 'JAM';

  const initialOpts = {
    repoDir: 'a/b/c',
  } as Opts;

  const opts = ensureOpts('a', initialOpts);

  t.assert(opts.repoDir === 'a/b/c');
});
// TODO what if stdout and output path are set?<|MERGE_RESOLUTION|>--- conflicted
+++ resolved
@@ -279,7 +279,6 @@
   t.assert(opts.outputPath === 'a/output.js');
 });
 
-<<<<<<< HEAD
 test('monorepoPath: unset by default', (t) => {
   const initialOpts = {} as Opts;
 
@@ -314,7 +313,6 @@
   const opts = ensureOpts('a', initialOpts);
   t.is(opts.monorepoPath, 'a/b/c');
   delete process.env.OPENFN_ADAPTORS_REPO;
-=======
 test('perserve the skipAdaptorValidation flag', (t) => {
   const initialOpts = {
     skipAdaptorValidation: true,
@@ -323,7 +321,6 @@
   const opts = ensureOpts('a', initialOpts);
 
   t.truthy(opts.skipAdaptorValidation);
->>>>>>> bc6ef44f
 });
 
 test('log: add default options', (t) => {
