--- conflicted
+++ resolved
@@ -63,18 +63,14 @@
   t.deepEqual(options.log, { default: 'debug', job: 'none' });
 });
 
-<<<<<<< HEAD
-// This will now trigger a process.exit so we can't really test this here
-test.skip('execute: throw for invalid log', (t) => {
-=======
 test("execute: log levels don't have to be at the end of a command", (t) => {
   const options = parse('execute job.js --log debug,job=none --log-json');
   t.deepEqual(options.log, { default: 'debug', job: 'none' });
   t.true(options.logJson);
 });
 
-test('execute: throw for invalid log', (t) => {
->>>>>>> 05839b01
+// This will now trigger a process.exit so we can't really test this here
+test.skip('execute: throw for invalid log', (t) => {
   t.throws(() => parse('execute job.js --log wibble'), {
     message: ERROR_MESSAGE_LOG_LEVEL,
   });
