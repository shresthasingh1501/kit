import yargs, { Arguments } from 'yargs';
import { Opts } from '../commands';

const executeCommand = {
  command: 'execute [path]',
  desc: `Run an openfn job. Get more help by running openfn <command> help`,
  aliases: ['$0'],
  handler: (argv: Arguments<Opts>) => {
    argv.command = 'execute';
  },
  builder: (yargs: yargs.Argv) => {
    return applyExecuteOptions(yargs)
      .option('immutable', {
        boolean: true,
        description: 'Treat state as immutable',
      })
      .option('autoinstall', {
        alias: 'i',
        boolean: true,
        description: 'Auto-install the language adaptor',
      })
      .option('state-path', {
        alias: 's',
        description: 'Path to the state file',
      })
      .option('state-stdin', {
        alias: 'S',
        description: 'Read state from stdin (instead of a file)',
      })
<<<<<<< HEAD
      .option('skip-adaptor-validation', {
        boolean: true,
        description: 'Skip adaptor validation warnings',
=======
      .option('timeout', {
        alias: '-t',
        description: 'Set the timeout duration in MS',
>>>>>>> e9248ded
      })
      .option('no-compile', {
        boolean: true,
        description: 'Skip compilation',
      })
      .option('no-strict-output', {
        boolean: true,
        description:
          'Allow properties other than data to be returned in the output.',
      })
      .example(
        'openfn foo/job.js',
        'Reads foo/job.js, looks for state and output in foo'
      )
      .example(
        'openfn job.js -a common',
        'Run job.js using @openfn/language-common'
      )
      .example(
        'openfn install -a common',
        'Install the latest version of language-common to the repo'
      );
  },
} as yargs.CommandModule<Opts>;

export const applyExecuteOptions = (yargs: yargs.Argv) =>
  yargs
    .positional('path', {
      describe:
        'The path to load the job from (a .js file or a dir containing a job.js file)',
      demandOption: true,
    })
    .option('output-path', {
      alias: 'o',
      description: 'Path to the output file',
    })
    .option('output-stdout', {
      alias: 'O',
      boolean: true,
      description: 'Print output to stdout (instead of a file)',
    })
    .option('adaptors', {
      alias: ['a', 'adaptor'],
      description:
        'A language adaptor to use for the job. Short-form names are allowed. Can include an explicit path to a local adaptor build.',
      array: true,
    })
    .option('no-expand', {
      description: 'Don\t attempt to auto-expand adaptor shorthand names',
      boolean: true,
    });

export default executeCommand;<|MERGE_RESOLUTION|>--- conflicted
+++ resolved
@@ -27,15 +27,13 @@
         alias: 'S',
         description: 'Read state from stdin (instead of a file)',
       })
-<<<<<<< HEAD
       .option('skip-adaptor-validation', {
         boolean: true,
         description: 'Skip adaptor validation warnings',
-=======
+      })
       .option('timeout', {
         alias: '-t',
         description: 'Set the timeout duration in MS',
->>>>>>> e9248ded
       })
       .option('no-compile', {
         boolean: true,
