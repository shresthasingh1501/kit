import path from 'node:path';
import { Opts, SafeOpts } from '../commands';
import { LogLevel, isValidLogLevel } from './logger';

export const defaultLoggerOptions = {
  default: 'default' as const,
  //  TODO fix to lower case
  job: 'debug' as const,
};

export const ERROR_MESSAGE_LOG_LEVEL =
  'Unknown log level. Valid levels are none, debug, info and default.';
export const ERROR_MESSAGE_LOG_COMPONENT =
  'Unknown log component. Valid components are cli, compiler, runtime and job.';

export const DEFAULT_REPO_DIR = '/tmp/openfn/repo';

const componentShorthands: Record<string, string> = {
  cmp: 'compiler',
  rt: 'runtime',
  'r/t': 'runtime',
};

// TODO what about shorthands?
const isValidComponent = (v: string) =>
  /^(cli|runtime|compiler|job|default)$/i.test(v);

const ensureLogOpts = (opts: Opts) => {
  const components: Record<string, LogLevel> = {};
  if (opts.command === 'version' || (opts.command === 'test' && !opts.log)) {
    return { default: 'info' };
  }
  if (opts.log) {
    // Parse and validate each incoming log argument
    opts.log.forEach((l: string) => {
      let component = '';
      let level = '';

      if (l.match(/=/)) {
        const parts = l.split('=');
        component = parts[0].toLowerCase();
        if (componentShorthands[component]) {
          component = componentShorthands[component];
        }
        level = parts[1].toLowerCase() as LogLevel;
      } else {
        component = 'default';
        level = l.toLowerCase() as LogLevel;
      }

      if (!isValidComponent(component)) {
        throw new Error(ERROR_MESSAGE_LOG_COMPONENT);
      }

      level = level.toLowerCase();
      if (!isValidLogLevel(level)) {
        // TODO need to think about how the CLI frontend handles these errors
        // But this is fine for now
        throw new Error(ERROR_MESSAGE_LOG_LEVEL);
      }

      components[component] = level as LogLevel;
    });
    // TODO what if other log options are passed? Not really a concern right now
  }
  return {
    ...defaultLoggerOptions,
    ...components,
  };
};

export default function ensureOpts(
  basePath: string = '.',
  opts: Opts
): SafeOpts {
  const newOpts = {
    adaptor: opts.adaptor, // only applies to install (a bit messy) (now applies to docs too)
    adaptors: opts.adaptors || [],
    autoinstall: opts.autoinstall,
    command: opts.command,
    expand: opts.expand !== false,
    force: opts.force || false,
    immutable: opts.immutable || false,
    logJson: opts.logJson || false,
    noCompile: Boolean(opts.noCompile),
    operation: opts.operation,
    outputStdout: Boolean(opts.outputStdout),
    packages: opts.packages,
    repoDir: opts.repoDir || process.env.OPENFN_REPO_DIR || DEFAULT_REPO_DIR,
    specifier: opts.specifier,
    stateStdin: opts.stateStdin,
    strictOutput: opts.strictOutput ?? true,
<<<<<<< HEAD
    timeout: opts.timeout,
=======
    skipAdaptorValidation: opts.skipAdaptorValidation ?? false,
    immutable: opts.immutable || false,
>>>>>>> bc6ef44f
  } as SafeOpts;
  const set = (key: keyof Opts, value: string) => {
    // @ts-ignore TODO
    newOpts[key] = opts.hasOwnProperty(key) ? opts[key] : value;
  };

  let baseDir = basePath;
  if (basePath.endsWith('.js')) {
    baseDir = path.dirname(basePath);
    set('jobPath', basePath);
  } else {
    set('jobPath', `${baseDir}/job.js`);
  }
  set('statePath', `${baseDir}/state.json`);

  if (!opts.outputStdout) {
    set(
      'outputPath',
      newOpts.command === 'compile'
        ? `${baseDir}/output.js`
        : `${baseDir}/output.json`
    );
  }

  newOpts.log = ensureLogOpts(opts);

  return newOpts;
}<|MERGE_RESOLUTION|>--- conflicted
+++ resolved
@@ -87,15 +87,11 @@
     outputStdout: Boolean(opts.outputStdout),
     packages: opts.packages,
     repoDir: opts.repoDir || process.env.OPENFN_REPO_DIR || DEFAULT_REPO_DIR,
+    skipAdaptorValidation: opts.skipAdaptorValidation ?? false,
     specifier: opts.specifier,
     stateStdin: opts.stateStdin,
     strictOutput: opts.strictOutput ?? true,
-<<<<<<< HEAD
     timeout: opts.timeout,
-=======
-    skipAdaptorValidation: opts.skipAdaptorValidation ?? false,
-    immutable: opts.immutable || false,
->>>>>>> bc6ef44f
   } as SafeOpts;
   const set = (key: keyof Opts, value: string) => {
     // @ts-ignore TODO
