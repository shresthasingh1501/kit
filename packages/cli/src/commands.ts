--- conflicted
+++ resolved
@@ -40,13 +40,10 @@
   packages?: string[];
   specifier?: string; // docgen
   repoDir?: string;
-<<<<<<< HEAD
   skipAdaptorValidation?: boolean;
-=======
-  timeout?: number; // ms
->>>>>>> e9248ded
   statePath?: string;
   stateStdin?: string;
+  timeout?: number; // ms
 };
 
 const handlers = {
