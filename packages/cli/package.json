--- conflicted
+++ resolved
@@ -48,14 +48,9 @@
     "typescript": "^4.7.4"
   },
   "dependencies": {
-<<<<<<< HEAD
     "@openfn/compiler": "workspace:^0.0.7",
     "@openfn/runtime": "workspace:^0.0.4",
-=======
-    "@openfn/compiler": "workspace:^0.0.6",
-    "@openfn/runtime": "workspace:^0.0.3",
     "@openfn/logger": "workspace:^0.0.1",
->>>>>>> c3ac4715
     "yargs": "^17.5.1"
   },
   "files": [
