--- conflicted
+++ resolved
@@ -1,10 +1,6 @@
 {
   "name": "@openfn/cli",
-<<<<<<< HEAD
-  "version": "1.0.1",
-=======
-  "version": "1.1.0",
->>>>>>> 6b4a5faa
+  "version": "1.1.1",
   "description": "CLI devtools for the openfn toolchain.",
   "engines": {
     "node": ">=18",
