# runtime-manager

## 0.0.11

### Patch Changes

- 28168a8: Updated build process
<<<<<<< HEAD
=======
- Updated dependencies [6d1d199]
>>>>>>> c18a4b0f
- Updated dependencies [28168a8]
  - @openfn/runtime@0.0.9
  - @openfn/compiler@0.0.11

## 0.0.10

### Patch Changes

- Updated dependencies [1d293ae]
  - @openfn/compiler@0.0.10

## 0.0.9

### Patch Changes

- 92e5427: bump everything, npm package.json issues
- Updated dependencies [92e5427]
  - @openfn/compiler@0.0.9
  - @openfn/runtime@0.0.8

## 0.0.8

### Patch Changes

- Updated dependencies
  - @openfn/runtime@0.0.7

## 0.0.7

### Patch Changes

- Updated dependencies
  - @openfn/runtime@0.0.6

## 0.0.6

### Patch Changes

- Updated dependencies [f79bf9a]
  - @openfn/compiler@0.0.8
  - @openfn/runtime@0.0.5

## 0.0.5

### Patch Changes

- Updated dependencies [5623913]
  - @openfn/compiler@0.0.7
  - @openfn/runtime@0.0.4

## 0.0.4

### Patch Changes

- @openfn/compiler@0.0.6

## 0.0.3

### Patch Changes

- 8148cd5: Updated builds
- Updated dependencies [8148cd5]
  - @openfn/compiler@0.0.5
  - @openfn/runtime@0.0.3

## 0.0.2

### Patch Changes

- 3f6dc98: Initial release of new runtime, compiler and cli
- Updated dependencies [b5ce654]
- Updated dependencies [3f6dc98]
  - @openfn/runtime@0.0.2
  - @openfn/compiler@0.0.4<|MERGE_RESOLUTION|>--- conflicted
+++ resolved
@@ -5,11 +5,7 @@
 ### Patch Changes
 
 - 28168a8: Updated build process
-<<<<<<< HEAD
-=======
 - Updated dependencies [6d1d199]
->>>>>>> c18a4b0f
-- Updated dependencies [28168a8]
   - @openfn/runtime@0.0.9
   - @openfn/compiler@0.0.11
 
