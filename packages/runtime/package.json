--- conflicted
+++ resolved
@@ -26,15 +26,10 @@
   "license": "ISC",
   "devDependencies": {
     "@openfn/language-common": "2.0.0-rc3",
-<<<<<<< HEAD
     "@types/mock-fs": "^4.13.1",
-    "@types/node": "^17.0.31",
     "@types/semver": "^7.5.0",
-    "ava": "5.1.0",
-=======
     "@types/node": "^17.0.45",
     "ava": "5.3.1",
->>>>>>> 2a0aaa9d
     "mock-fs": "^5.1.4",
     "ts-node": "^10.9.1",
     "tslib": "^2.4.0",
