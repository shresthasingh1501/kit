import {
  ATTEMPT_COMPLETE,
  AttemptCompletePayload,
  ATTEMPT_LOG,
  AttemptLogPayload,
  ATTEMPT_START,
  AttemptStartPayload,
  GET_CREDENTIAL,
  GET_DATACLIP,
  RUN_COMPLETE,
  RUN_START,
} from '../events';
import { AttemptOptions, Channel, AttemptState } from '../types';
import { getWithReply, createAttemptState } from '../util';

import type { JSONLog, Logger } from '@openfn/logger';
import type {
  RuntimeEngine,
  Resolvers,
  WorkflowCompletePayload,
  WorkflowErrorPayload,
  WorkflowStartPayload,
} from '@openfn/engine-multi';
import { ExecutionPlan } from '@openfn/runtime';
import { calculateAttemptExitReason, calculateJobExitReason } from './reasons';

// TODO: I want to move all event handlers out into their own files
// TODO just export the index yeah?
import handleRunComplete from '../events/run-complete';
import handleRunStart from '../events/run-start';
import createThrottler from '../util/throttle';

const enc = new TextDecoder('utf-8');

export { handleRunComplete, handleRunStart };

export type Context = {
  channel: Channel;
  state: AttemptState;
  logger: Logger;
  engine: RuntimeEngine;
  onFinish: (result: any) => void;

  // maybe its better for version numbers to be scribbled here as we go?
};

// mapping engine events to lightning events
const eventMap = {
  'workflow-start': ATTEMPT_START,
  'job-start': RUN_START,
  'job-complete': RUN_COMPLETE,
  'workflow-log': ATTEMPT_LOG,
  'workflow-complete': ATTEMPT_COMPLETE,
};

// pass a web socket connected to the attempt channel
// this thing will do all the work
export function execute(
  channel: Channel,
  engine: RuntimeEngine,
  logger: Logger,
  plan: ExecutionPlan,
  options: AttemptOptions = {},
  onFinish = (_result: any) => {}
) {
  logger.info('executing ', plan.id);

  const state = createAttemptState(plan, options);

  const context: Context = { channel, state, logger, engine, onFinish };

  const throttle = createThrottler();

  type EventHandler = (context: any, event: any) => void;

  // Utility function to:
  // a) bind an event handler to a runtime-engine event
  // b) pass the context object into the hander
  // c) log the response from the websocket from lightning
  // TODO for debugging and monitoring, we should also send events to the worker's event emitter
  const addEvent = (eventName: string, handler: EventHandler) => {
    const wrappedFn = async (event: any) => {
      // TODO this logging is in the wrong place
      // This actually logs errors coming out of the worker
      // But it presents as logging from messages being send to lightning
      // really this messaging should move into send event

      // @ts-ignore
      const lightningEvent = eventMap[eventName] ?? eventName;
      try {
        await handler(context, event);
        logger.info(`${plan.id} :: ${lightningEvent} :: OK`);
      } catch (e: any) {
        logger.error(
          `${plan.id} :: ${lightningEvent} :: ERR: ${e.message || e.toString()}`
        );
        logger.error(e);
      }
    };
    return {
      [eventName]: wrappedFn,
    };
  };

  // TODO listeners need to be called in a strict queue
  // so that they send in order
  const listeners = Object.assign(
    {},
    addEvent('workflow-start', throttle(onWorkflowStart)),
    addEvent('job-start', throttle(handleRunStart)),
    addEvent('job-complete', throttle(handleRunComplete)),
    addEvent('job-error', throttle(onJobError)),
    addEvent('workflow-log', throttle(onJobLog)),
    // This will also resolve the promise
    addEvent('workflow-complete', throttle(onWorkflowComplete)),

    addEvent('workflow-error', throttle(onWorkflowError))

    // TODO send autoinstall logs
  );
  engine.listen(plan.id!, listeners);

  const resolvers = {
    credential: (id: string) => loadCredential(channel, id),

    // TODO not supported right now
    // dataclip: (id: string) => loadDataclip(channel, id),
  } as Resolvers;

  Promise.resolve()
    // Optionally resolve initial state
    .then(async () => {
      // TODO we need to remove this from here and let the runtime take care of it through
      // the resolver. See https://github.com/OpenFn/kit/issues/403
      if (typeof plan.initialState === 'string') {
        logger.debug('loading dataclip', plan.initialState);
        plan.initialState = await loadDataclip(channel, plan.initialState);
        logger.success('dataclip loaded');
        logger.debug(plan.initialState);
      }
      return plan;
    })
    // Execute (which we have to wrap in a promise chain to handle initial state)
    .then(() => {
      try {
        engine.execute(plan, { resolvers, ...options });
      } catch (e: any) {
        // TODO what if there's an error?
        onWorkflowError(context, {
          workflowId: plan.id!,
          message: e.message,
          type: e.type,
          severity: e.severity,
        });
      }
    });

  return context;
}

// async/await wrapper to push to a channel
// TODO move into utils I think?
export const sendEvent = <T>(channel: Channel, event: string, payload?: any) =>
  new Promise((resolve, reject) => {
    channel
      .push<T>(event, payload)
      .receive('error', reject)
      .receive('timeout', () => {
        reject(new Error('timeout'));
      })
      .receive('ok', resolve);
  });

// TODO move all event handlers into api/events/*

// Called on job fail or crash
// If this was a crash, it'll also trigger a workflow error
// But first we update the reason for this failed job
export function onJobError(context: Context, event: any) {
  // Error is the same as complete, but we might report
  // a different complete reason

  // awkward error handling
  // If the error is written to state, it's a fail,
  // and we don't want to send that to handleRunComplete
  // because it'll count it as a crash
  // This isn't very good: maybe we shouldn't trigger an error
  // at all for a fail state?
  const { state, error, jobId } = event;
  // This test is horrible too
<<<<<<< HEAD
  if (state.errors?.[jobId]?.message === error.message) {
    return handleRunComplete(context, event);
  } else {
    return handleRunComplete(context, event, event.error);
  }
}

=======
  if (state?.errors?.[jobId]?.message === error.message) {
    return onJobComplete(context, event);
  } else {
    return onJobComplete(context, event, event.error);
  }
}

// OK, what we need to do now is:
// a) generate a reason string for the job
// b) save the reason for each job to state for later
export function onJobComplete(
  { channel, state }: Context,
  event: JobCompletePayload,
  // TODO this isn't terribly graceful, but accept an error for crashes
  error?: any
) {
  const dataclipId = crypto.randomUUID();

  const run_id = state.activeRun as string;
  const job_id = state.activeJob as string;

  if (!state.dataclips) {
    state.dataclips = {};
  }

  const outputState = event.state || {};

  // Ensure the event has some minimal state to report back to lightning
  state.dataclips[dataclipId] = outputState;

  delete state.activeRun;
  delete state.activeJob;
  // TODO right now, the last job to run will be the result for the attempt
  // this may not stand up in the future
  // I'd feel happer if the runtime could judge what the final result is
  // (taking into account branches and stuff)
  // The problem is that the runtime will return the object, not an id,
  // so we have a bit of a mapping problem
  state.lastDataclipId = dataclipId;

  // Set the input dataclip id for downstream jobs
  event.next?.forEach((nextJobId) => {
    state.inputDataclips[nextJobId] = dataclipId;
  });

  const { reason, error_message, error_type } = calculateJobExitReason(
    job_id,
    outputState,
    error
  );
  state.reasons[job_id] = { reason, error_message, error_type };

  const evt = {
    run_id,
    job_id,
    output_dataclip_id: dataclipId,
    output_dataclip: stringify(outputState),

    reason,
    error_message,
    error_type,

    mem: event.mem,
    duration: event.duration,
    thread_id: event.threadId,
  };
  return sendEvent<RunCompletePayload>(channel, RUN_COMPLETE, evt);
}

>>>>>>> a254309c
export function onWorkflowStart(
  { channel }: Context,
  _event: WorkflowStartPayload
) {
  return sendEvent<AttemptStartPayload>(channel, ATTEMPT_START);
}

export async function onWorkflowComplete(
  { state, channel, onFinish }: Context,
  _event: WorkflowCompletePayload
) {
  // TODO I dont think the attempt final dataclip IS the last job dataclip
  // Especially not in parallelisation
  const result = state.dataclips[state.lastDataclipId!];
  const reason = calculateAttemptExitReason(state);
  await sendEvent<AttemptCompletePayload>(channel, ATTEMPT_COMPLETE, {
    final_dataclip_id: state.lastDataclipId!,
    ...reason,
  });
  onFinish({ reason, state: result });
}

export async function onWorkflowError(
  context: Context,
  event: WorkflowErrorPayload
) {
  const { state, channel, logger, onFinish } = context;

  try {
    // Ok, let's try that, let's just generate a reason from the event
    const reason = calculateJobExitReason('', { data: {} }, event);

    // If there's a job still running, make sure it gets marked complete
    if (state.activeJob) {
      await onJobError(context, { error: event });
    }

    await sendEvent<AttemptCompletePayload>(channel, ATTEMPT_COMPLETE, {
      final_dataclip_id: state.lastDataclipId!,
      ...reason,
    });

    onFinish({ reason });
  } catch (e: any) {
    logger.error('ERROR in workflow-error handler:', e.message);
    logger.error(e);

    onFinish({});
  }
}

export function onJobLog({ channel, state }: Context, event: JSONLog) {
  const timeInMicroseconds = BigInt(event.time) / BigInt(1e3);

  // lightning-friendly log object
  const log: AttemptLogPayload = {
    attempt_id: state.plan.id!,
    message: event.message,
    source: event.name,
    level: event.level,
    timestamp: timeInMicroseconds.toString(),
  };

  if (state.activeRun) {
    log.run_id = state.activeRun;
  }

  return sendEvent<AttemptLogPayload>(channel, ATTEMPT_LOG, log);
}

export async function loadDataclip(channel: Channel, stateId: string) {
  const result = await getWithReply<Uint8Array>(channel, GET_DATACLIP, {
    id: stateId,
  });
  const str = enc.decode(new Uint8Array(result));
  return JSON.parse(str);
}

export async function loadCredential(channel: Channel, credentialId: string) {
  return getWithReply(channel, GET_CREDENTIAL, { id: credentialId });
}<|MERGE_RESOLUTION|>--- conflicted
+++ resolved
@@ -188,85 +188,13 @@
   // at all for a fail state?
   const { state, error, jobId } = event;
   // This test is horrible too
-<<<<<<< HEAD
-  if (state.errors?.[jobId]?.message === error.message) {
+  if (state?.errors?.[jobId]?.message === error.message) {
     return handleRunComplete(context, event);
   } else {
     return handleRunComplete(context, event, event.error);
   }
 }
 
-=======
-  if (state?.errors?.[jobId]?.message === error.message) {
-    return onJobComplete(context, event);
-  } else {
-    return onJobComplete(context, event, event.error);
-  }
-}
-
-// OK, what we need to do now is:
-// a) generate a reason string for the job
-// b) save the reason for each job to state for later
-export function onJobComplete(
-  { channel, state }: Context,
-  event: JobCompletePayload,
-  // TODO this isn't terribly graceful, but accept an error for crashes
-  error?: any
-) {
-  const dataclipId = crypto.randomUUID();
-
-  const run_id = state.activeRun as string;
-  const job_id = state.activeJob as string;
-
-  if (!state.dataclips) {
-    state.dataclips = {};
-  }
-
-  const outputState = event.state || {};
-
-  // Ensure the event has some minimal state to report back to lightning
-  state.dataclips[dataclipId] = outputState;
-
-  delete state.activeRun;
-  delete state.activeJob;
-  // TODO right now, the last job to run will be the result for the attempt
-  // this may not stand up in the future
-  // I'd feel happer if the runtime could judge what the final result is
-  // (taking into account branches and stuff)
-  // The problem is that the runtime will return the object, not an id,
-  // so we have a bit of a mapping problem
-  state.lastDataclipId = dataclipId;
-
-  // Set the input dataclip id for downstream jobs
-  event.next?.forEach((nextJobId) => {
-    state.inputDataclips[nextJobId] = dataclipId;
-  });
-
-  const { reason, error_message, error_type } = calculateJobExitReason(
-    job_id,
-    outputState,
-    error
-  );
-  state.reasons[job_id] = { reason, error_message, error_type };
-
-  const evt = {
-    run_id,
-    job_id,
-    output_dataclip_id: dataclipId,
-    output_dataclip: stringify(outputState),
-
-    reason,
-    error_message,
-    error_type,
-
-    mem: event.mem,
-    duration: event.duration,
-    thread_id: event.threadId,
-  };
-  return sendEvent<RunCompletePayload>(channel, RUN_COMPLETE, evt);
-}
-
->>>>>>> a254309c
 export function onWorkflowStart(
   { channel }: Context,
   _event: WorkflowStartPayload
